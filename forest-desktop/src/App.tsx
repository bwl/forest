--- conflicted
+++ resolved
@@ -27,18 +27,13 @@
   }
 
   return (
-<<<<<<< HEAD
-    <div className="app-container">
-      <GameViewport
-        onNodeClick={setSelectedNode}
-        highlightedNodes={highlightedNodes}
-      />
-=======
     <HUDLayer>
       <div className="app-container">
-        <GraphCanvas onNodeClick={setSelectedNode} highlightedNodes={highlightedNodes} />
+        <GameViewport
+          onNodeClick={setSelectedNode}
+          highlightedNodes={highlightedNodes}
+        />
       </div>
->>>>>>> 2460a08d
 
       <CommandPalette
         onSearch={handleSearch}
