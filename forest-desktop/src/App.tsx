import { useEffect, useMemo, useState } from 'react'
import { GameViewport } from './components/GameViewport'
import { CommandPalette } from './components/CommandPalette'
import { NodeDetailPanel } from './components/NodeDetailPanel'
<<<<<<< HEAD
import { SceneIntroOverlay } from './components/SceneIntroOverlay'
import { HUDLayer } from './components/hud/HUDLayer'
import {
  SceneStateProvider,
  useSceneMode,
  useSceneSend,
  useSceneValue,
} from './lib/sceneState'
=======
import { RenderBudgetOverlay } from './components/RenderBudgetOverlay'
import { WebGLScene } from './components/WebGLScene'
>>>>>>> 873c9002
import { searchNodes } from './lib/tauri-commands'

function AppContent() {
  const send = useSceneSend()
  const mode = useSceneMode()
  const settingsOpen = useSceneValue((state) => state.context.settingsOpen)
  const [selectedNode, setSelectedNode] = useState<string | null>(null)
  const [highlightedNodes, setHighlightedNodes] = useState<string[]>([])
  const [reloadingGraph, setReloadingGraph] = useState(false)

  async function handleSearch(query: string) {
    try {
      const results = await searchNodes(query, 10)
      const nodeIds = results.map((r) => r.id)
      setHighlightedNodes(nodeIds)
      send({ type: 'ENTER_EXPLORE' })
      console.log(`Search results: ${results.length} nodes found for "${query}"`)
    } catch (err) {
      console.error('Search failed:', err)
    }
  }

  function handleNodeCreated() {
    send({ type: 'ENTER_BUILD' })
    setReloadingGraph(true)
    // Give the backend a brief moment before reloading the graph dataset.
    window.setTimeout(() => {
      window.location.reload()
    }, 400)
  }

<<<<<<< HEAD
  const hudClassName = useMemo(() => {
    return ['hud-layer', `hud-layer--${mode}`].join(' ')
  }, [mode])

  useEffect(() => {
    if (!reloadingGraph) return
    const timeout = window.setTimeout(() => {
      setReloadingGraph(false)
      send({ type: 'ENTER_EXPLORE' })
    }, 1200)
    return () => window.clearTimeout(timeout)
  }, [reloadingGraph, send])

  const handleNodeClick = (nodeId: string) => {
    setSelectedNode(nodeId)
    send({ type: 'ENTER_FOCUS', nodeId })
  }

  const handleCloseNode = () => {
    setSelectedNode(null)
    send({ type: 'EXIT_FOCUS' })
  }

  const handlePaletteExpanded = (expanded: boolean) => {
    send({ type: expanded ? 'OPEN_COMMAND' : 'CLOSE_COMMAND' })
  }

  const handleOpenSettings = () => {
    send({ type: 'OPEN_SETTINGS' })
  }

  const handleCloseSettings = () => {
    send({ type: 'CLOSE_SETTINGS' })
  }

  return (
    <HUDLayer>
      <div className={`app-container scene-mode-${mode}`}>
        <GameViewport
          onNodeClick={handleNodeClick}
          highlightedNodes={highlightedNodes}
        />
      </div>
      <SceneIntroOverlay />
      <div className={hudClassName}>
        <CommandPalette
          onSearch={handleSearch}
          onNodeCreated={handleNodeCreated}
          onOpenSettings={handleOpenSettings}
          onExpandedChange={handlePaletteExpanded}
        />

        {selectedNode && (
          <div className="hud-window hud-window--detail">
            <NodeDetailPanel nodeId={selectedNode} onClose={handleCloseNode} />
          </div>
        )}
      </div>

      {settingsOpen && (
        <div className="hud-overlay">
          <div className="hud-overlay__content">
            <h2>Settings</h2>
            <p>Settings panel coming soon!</p>
            <button className="forest-button" onClick={handleCloseSettings}>
              Close
            </button>
          </div>
        </div>
      )}
    </HUDLayer>
  )
}

function App() {
  return (
    <SceneStateProvider>
      <AppContent />
    </SceneStateProvider>
=======
  return (
    <div className="app-shell">
      <div className="scene-layer">
        <WebGLScene highlightedNodes={highlightedNodes} />
      </div>

      <div className="hud-layer">
        <GraphCanvas
          onNodeClick={setSelectedNode}
          highlightedNodes={highlightedNodes}
        />

        <CommandPalette
          onSearch={handleSearch}
          onNodeCreated={handleNodeCreated}
          onOpenSettings={() => setShowSettings(true)}
        />

        {selectedNode && (
          <NodeDetailPanel
            nodeId={selectedNode}
            onClose={() => setSelectedNode(null)}
          />
        )}

        {showSettings && (
          <div className="glass-modal">
            <div className="glass-surface">
              <h2>Settings</h2>
              <p>Settings panel coming soon!</p>
              <button className="glass-button" onClick={() => setShowSettings(false)}>
                Close
              </button>
            </div>
          </div>
        )}
      </div>

      <RenderBudgetOverlay />
    </div>
>>>>>>> 873c9002
  )
}

export default App<|MERGE_RESOLUTION|>--- conflicted
+++ resolved
@@ -2,8 +2,8 @@
 import { GameViewport } from './components/GameViewport'
 import { CommandPalette } from './components/CommandPalette'
 import { NodeDetailPanel } from './components/NodeDetailPanel'
-<<<<<<< HEAD
 import { SceneIntroOverlay } from './components/SceneIntroOverlay'
+import { RenderBudgetOverlay } from './components/RenderBudgetOverlay'
 import { HUDLayer } from './components/hud/HUDLayer'
 import {
   SceneStateProvider,
@@ -11,10 +11,6 @@
   useSceneSend,
   useSceneValue,
 } from './lib/sceneState'
-=======
-import { RenderBudgetOverlay } from './components/RenderBudgetOverlay'
-import { WebGLScene } from './components/WebGLScene'
->>>>>>> 873c9002
 import { searchNodes } from './lib/tauri-commands'
 
 function AppContent() {
@@ -46,7 +42,6 @@
     }, 400)
   }
 
-<<<<<<< HEAD
   const hudClassName = useMemo(() => {
     return ['hud-layer', `hud-layer--${mode}`].join(' ')
   }, [mode])
@@ -91,6 +86,7 @@
         />
       </div>
       <SceneIntroOverlay />
+      <RenderBudgetOverlay />
       <div className={hudClassName}>
         <CommandPalette
           onSearch={handleSearch}
@@ -126,48 +122,6 @@
     <SceneStateProvider>
       <AppContent />
     </SceneStateProvider>
-=======
-  return (
-    <div className="app-shell">
-      <div className="scene-layer">
-        <WebGLScene highlightedNodes={highlightedNodes} />
-      </div>
-
-      <div className="hud-layer">
-        <GraphCanvas
-          onNodeClick={setSelectedNode}
-          highlightedNodes={highlightedNodes}
-        />
-
-        <CommandPalette
-          onSearch={handleSearch}
-          onNodeCreated={handleNodeCreated}
-          onOpenSettings={() => setShowSettings(true)}
-        />
-
-        {selectedNode && (
-          <NodeDetailPanel
-            nodeId={selectedNode}
-            onClose={() => setSelectedNode(null)}
-          />
-        )}
-
-        {showSettings && (
-          <div className="glass-modal">
-            <div className="glass-surface">
-              <h2>Settings</h2>
-              <p>Settings panel coming soon!</p>
-              <button className="glass-button" onClick={() => setShowSettings(false)}>
-                Close
-              </button>
-            </div>
-          </div>
-        )}
-      </div>
-
-      <RenderBudgetOverlay />
-    </div>
->>>>>>> 873c9002
   )
 }
 
