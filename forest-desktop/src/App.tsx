--- conflicted
+++ resolved
@@ -1,23 +1,15 @@
-<<<<<<< HEAD
-import { useState } from 'react'
+import { useEffect, useMemo, useState } from 'react'
 import { GameViewport } from './components/GameViewport'
 import { CommandPalette } from './components/CommandPalette'
 import { NodeDetailPanel } from './components/NodeDetailPanel'
+import { SceneIntroOverlay } from './components/SceneIntroOverlay'
 import { HUDLayer } from './components/hud/HUDLayer'
-=======
-import { useEffect, useMemo, useState } from 'react'
-import { GraphCanvas } from './components/GraphCanvas'
-import { CommandPalette } from './components/CommandPalette'
-import { NodeDetailPanel } from './components/NodeDetailPanel'
-import { GameViewport } from './components/GameViewport'
-import { SceneIntroOverlay } from './components/SceneIntroOverlay'
 import {
   SceneStateProvider,
   useSceneMode,
   useSceneSend,
   useSceneValue,
 } from './lib/sceneState'
->>>>>>> 6fa0a88c
 import { searchNodes } from './lib/tauri-commands'
 
 function AppContent() {
@@ -49,16 +41,6 @@
     }, 400)
   }
 
-<<<<<<< HEAD
-  return (
-    <HUDLayer>
-      <div className="app-container">
-        <GameViewport
-          onNodeClick={setSelectedNode}
-          highlightedNodes={highlightedNodes}
-        />
-      </div>
-=======
   const hudClassName = useMemo(() => {
     return ['hud-layer', `hud-layer--${mode}`].join(' ')
   }, [mode])
@@ -89,29 +71,15 @@
   const handleOpenSettings = () => {
     send({ type: 'OPEN_SETTINGS' })
   }
->>>>>>> 6fa0a88c
 
   const handleCloseSettings = () => {
     send({ type: 'CLOSE_SETTINGS' })
   }
 
-<<<<<<< HEAD
-      {selectedNode && (
-        <NodeDetailPanel nodeId={selectedNode} onClose={() => setSelectedNode(null)} />
-      )}
-
-      {showSettings && (
-        <div className="app-settings-overlay">
-          <div className="app-settings-card">
-            <h2>Settings</h2>
-            <p>Settings panel coming soon!</p>
-            <button onClick={() => setShowSettings(false)} className="forest-button">
-=======
   return (
-    <div className={`app-container scene-mode-${mode}`}>
-      <GameViewport />
-      <div className="graph-layer">
-        <GraphCanvas
+    <HUDLayer>
+      <div className={`app-container scene-mode-${mode}`}>
+        <GameViewport
           onNodeClick={handleNodeClick}
           highlightedNodes={highlightedNodes}
         />
@@ -138,7 +106,6 @@
             <h2>Settings</h2>
             <p>Settings panel coming soon!</p>
             <button className="forest-button" onClick={handleCloseSettings}>
->>>>>>> 6fa0a88c
               Close
             </button>
           </div>
