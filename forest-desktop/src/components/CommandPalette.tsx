--- conflicted
+++ resolved
@@ -1,6 +1,6 @@
-import { useEffect, useMemo, useRef, useState } from 'react'
+import { useState, useRef, useEffect } from 'react'
+import Draggable from 'react-draggable'
 import { invoke } from '@tauri-apps/api/core'
-import { HUDWindow } from './hud/HUDWindow'
 
 interface Props {
   onSearch: (query: string) => void
@@ -9,119 +9,31 @@
   onExpandedChange?: (expanded: boolean) => void
 }
 
-<<<<<<< HEAD
-interface CommandPaletteContentProps {
-  expanded: boolean
-  value: string
-  creating: boolean
-  onExpand: () => void
-  onCollapse: () => void
-  onChange: (value: string) => void
-  onSubmit: (event: React.FormEvent<HTMLFormElement>) => void
-  inputRef: React.RefObject<HTMLInputElement>
-}
-
-export function CommandPaletteContent({
-  expanded,
-  value,
-  creating,
-  onExpand,
-  onCollapse,
-  onChange,
-  onSubmit,
-  inputRef,
-}: CommandPaletteContentProps) {
-  return (
-    <div className="command-palette">
-      {!expanded ? (
-        <button type="button" className="command-palette-collapsed" onClick={onExpand}>
-          <span>Type to create... (⌘K)</span>
-        </button>
-      ) : (
-        <>
-          <form onSubmit={onSubmit} className="command-palette-form">
-            <input
-              ref={inputRef}
-              type="text"
-              value={value}
-              onChange={(event) => onChange(event.target.value)}
-              placeholder="Type text or /search, /settings..."
-              disabled={creating}
-              className="command-palette-input"
-            />
-          </form>
-          {value && (
-            <div className="command-palette-preview">
-              {value.startsWith('/') ? (
-                <div>
-                  {value.startsWith('/search ') && `🔍 Search for: ${value.slice(8)}`}
-                  {value === '/settings' && '⚙️ Open settings'}
-                </div>
-              ) : (
-                <div>✨ Create note: "{value.slice(0, 40)}{value.length > 40 ? '...' : ''}"</div>
-              )}
-            </div>
-          )}
-          <div className="command-palette-actions">
-            <button type="button" onClick={onCollapse} className="command-palette-secondary">
-              Collapse
-            </button>
-          </div>
-        </>
-      )}
-    </div>
-  )
-}
-
-export function CommandPalette({ onSearch, onNodeCreated, onOpenSettings }: Props) {
-=======
 export function CommandPalette({
   onSearch,
   onNodeCreated,
   onOpenSettings,
   onExpandedChange,
 }: Props) {
->>>>>>> 6fa0a88c
   const [expanded, setExpanded] = useState(false)
   const [value, setValue] = useState('')
   const [creating, setCreating] = useState(false)
   const inputRef = useRef<HTMLInputElement>(null)
 
-<<<<<<< HEAD
-  const initialPosition = useMemo(() => {
-    if (typeof window === 'undefined') {
-      return { x: 0, y: 0 }
-    }
-    const width = 420
-    const x = window.innerWidth / 2 - width / 2
-    const y = window.innerHeight * 0.18
-    return { x, y }
-  }, [])
-
-=======
   const setExpandedState = (next: boolean) => {
     setExpanded(next)
     onExpandedChange?.(next)
   }
 
   // Focus input when expanded
->>>>>>> 6fa0a88c
   useEffect(() => {
     if (expanded && inputRef.current) {
       inputRef.current.focus()
     }
   }, [expanded])
 
+  // Keyboard shortcuts
   useEffect(() => {
-<<<<<<< HEAD
-    const handleKeyDown = (event: KeyboardEvent) => {
-      if ((event.metaKey || event.ctrlKey) && event.key.toLowerCase() === 'k') {
-        event.preventDefault()
-        setExpanded(true)
-      }
-      if (event.key === 'Escape') {
-        setExpanded(false)
-=======
     const handleKeyDown = (e: KeyboardEvent) => {
       // Cmd+K or Ctrl+K to focus
       if ((e.metaKey || e.ctrlKey) && e.key === 'k') {
@@ -131,7 +43,6 @@
       // Esc to collapse
       if (e.key === 'Escape') {
         setExpandedState(false)
->>>>>>> 6fa0a88c
         setValue('')
       }
     }
@@ -140,21 +51,24 @@
     return () => window.removeEventListener('keydown', handleKeyDown)
   }, [])
 
-  async function handleSubmit(event: React.FormEvent<HTMLFormElement>) {
-    event.preventDefault()
+  async function handleSubmit(e: React.FormEvent) {
+    e.preventDefault()
     if (!value.trim()) return
 
     try {
       if (value.startsWith('/search ')) {
+        // Search command
         const query = value.slice(8).trim()
         onSearch(query)
         setExpandedState(false)
         setValue('')
       } else if (value === '/settings') {
+        // Settings command
         onOpenSettings()
         setExpandedState(false)
         setValue('')
       } else {
+        // Plain text = create node
         setCreating(true)
         await invoke('create_node_quick', { text: value })
         onNodeCreated()
@@ -169,33 +83,16 @@
   }
 
   return (
-    <HUDWindow
-      id="command-palette"
-      title="Command Palette"
-      isOpen
-      initialPosition={initialPosition}
-      chrome
-      onClose={() => {
-        setExpanded(false)
-        setValue('')
-      }}
-    >
-      <CommandPaletteContent
-        expanded={expanded}
-        value={value}
-        creating={creating}
-        onExpand={() => setExpanded(true)}
-        onCollapse={() => {
-          setExpanded(false)
-          setValue('')
+    <Draggable handle=".command-palette-handle">
+      <div
+        className="command-palette"
+        style={{
+          position: 'fixed',
+          left: '50%',
+          top: '50%',
+          transform: 'translate(-50%, -50%)',
+          zIndex: 1000,
         }}
-<<<<<<< HEAD
-        onChange={setValue}
-        onSubmit={handleSubmit}
-        inputRef={inputRef}
-      />
-    </HUDWindow>
-=======
       >
         <div className="command-palette-handle">
           {!expanded ? (
@@ -263,6 +160,5 @@
         )}
       </div>
     </Draggable>
->>>>>>> 6fa0a88c
   )
 }